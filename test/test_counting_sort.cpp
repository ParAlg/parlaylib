--- conflicted
+++ resolved
@@ -19,13 +19,10 @@
   auto s = parlay::tabulate(100000, [](unsigned long long i) -> unsigned long long {
     return (50021 * i + 61) % num_buckets;
   });
-<<<<<<< HEAD
-  auto sorted = parlay::internal::count_sort(parlay::make_slice(s), [](auto x) { return x; }, num_buckets).first;
-=======
+
   auto keys = parlay::delayed_tabulate(100000, [&](size_t i) { return s[i]; });
+  auto[sorted, offsets] = parlay::internal::count_sort(parlay::make_slice(s), keys, num_buckets);
 
-  auto[sorted, offsets] = parlay::internal::count_sort(parlay::make_slice(s), keys, num_buckets);
->>>>>>> 01964d41
   ASSERT_EQ(s.size(), sorted.size());
   std::sort(std::begin(s), std::end(s));
   ASSERT_EQ(s, sorted);
@@ -39,15 +36,10 @@
     x.y = 0;
     return x;
   });
-<<<<<<< HEAD
-  auto sorted = parlay::internal::count_sort(parlay::make_slice(s), [](const auto& x) -> unsigned long long {
-    return x.x;
-  }, num_buckets).first;
-=======
+
   auto keys = parlay::delayed_tabulate(100000, [&](size_t i) { return s[i].x; });
+  auto[sorted, offsets] = parlay::internal::count_sort(parlay::make_slice(s), keys, num_buckets);
 
-  auto[sorted, offsets] = parlay::internal::count_sort(parlay::make_slice(s), keys, num_buckets);
->>>>>>> 01964d41
   ASSERT_EQ(s.size(), sorted.size());
   std::stable_sort(std::begin(s), std::end(s));
   ASSERT_EQ(s, sorted);
