// Supports functions that take a seq of key-value pairs, collects all the
// keys with the same value, and sums them up with a binary function (monoid)
//
// For the first one the keys must be integers in the range [0,num_buckets).
// It returns a sequence of length num_buckets, one sum per possible key value.
//
//   template <typename Seq, typename M>
//   sequence<typename Seq::value_type::second_type>
//   collect_reduce(Seq const &A, M const &monoid, size_t num_buckets);
//
// For the second one keys can be any integer values
// It returns a sequence of key-value pairs.  If a key appeared at least
//   once, an entry with the sum for that key will appear in the output.
// The output is not necessarily sorted by key value
//
//   template <typename Seq, typename M>
//   sequence<typename Seq::value_type>
//   collect_reduce_sparse(Seq const &A, M const &monoid);

#ifndef PARLAY_COLLECT_REDUCE_H_
#define PARLAY_COLLECT_REDUCE_H_

#include <cmath>
#include <cstdio>

#include "integer_sort.h"
#include "sequence_ops.h"
#include "transpose.h"

#include "../utilities.h"

namespace parlay {
namespace internal {

// the following parameters can be tuned
constexpr const size_t CR_SEQ_THRESHOLD = 8192;

template <typename Seq, typename OutSeq, class Key, class Value, typename M>
void seq_collect_reduce_few(Seq const &A, OutSeq &&Out, Key const &get_key,
                            Value const &get_value, M const &monoid,
                            size_t num_buckets) {
  size_t n = A.size();
  for (size_t i = 0; i < num_buckets; i++)
    assign_uninitialized(Out[i],monoid.identity);
  for (size_t j = 0; j < n; j++) {
    size_t k = get_key(A[j]);
    Out[k] = monoid.f(Out[k], get_value(A[j]));
  }
}

template <typename Seq, class Key, class Value, typename M>
auto seq_collect_reduce_few(Seq const &A, Key const &get_key,
                            Value const &get_value, M const &monoid,
                            size_t num_buckets)
    -> sequence<decltype(get_value(A[0]))> {
  using val_type = decltype(get_value(A[0]));
  sequence<val_type> Out = sequence<val_type>::uninitialized(num_buckets);
  seq_collect_reduce_few(A, Out, get_key, get_value, monoid, num_buckets);
  return Out;
}

// This one is for few buckets (e.g. less than 2^16)
//  A is a sequence of key-value pairs
//  monoid has fields m.identity and m.f (a binary associative function)
//  all keys must be smaller than num_buckets
template <typename Seq, class Key, class Value, typename M>
auto collect_reduce_few(Seq const &A, Key const &get_key,
                        Value const &get_value, M const &monoid,
                        size_t num_buckets)
    -> sequence<decltype(get_value(A[0]))> {
  using val_type = decltype(get_value(A[0]));
  size_t n = A.size();

  // pad to 16 buckets to avoid false sharing (does not affect results)
  num_buckets = std::max(num_buckets, (size_t)16);

  // size_t num_blocks = ceil(pow(n/num_buckets,0.5));
  size_t num_threads = num_workers();
  size_t num_blocks = std::min(4 * num_threads, n / num_buckets / 64);

  num_blocks = 1 << log2_up(num_blocks);

  sequence<val_type> Out(num_buckets);

  // if insufficient parallelism, do sequentially
  if (n < CR_SEQ_THRESHOLD || num_blocks == 1 || num_threads == 1)
    return seq_collect_reduce_few(A, get_key, get_value, monoid, num_buckets);

  size_t block_size = ((n - 1) / num_blocks) + 1;
  size_t m = num_blocks * num_buckets;

  sequence<val_type> OutM = sequence<val_type>::uninitialized(m);

  sliced_for(n, block_size, [&](size_t i, size_t start, size_t end) {
    seq_collect_reduce_few(make_slice(A).cut(start, end),
                           make_slice(OutM).cut(i * num_buckets, (i + 1) * num_buckets),
                           get_key, get_value, monoid, num_buckets);
  });
  
  parallel_for(0, num_buckets,
               [&](size_t i) {
                 val_type o_val = monoid.identity;
                 for (size_t j = 0; j < num_blocks; j++)
                   o_val = monoid.f(o_val, OutM[i + j * num_buckets]);
                 Out[i] = o_val;
               },
               1);
  return Out;
}

// The idea is to return a hash function that maps any items
// that appear many times into their own bucket.
// Otherwise items can end up in the same bucket.
// E is the type of element
// HashEq must contain an hash function E -> size_t
//    and an equality function E x E -> bool
template <typename E, typename K, typename HashEq, typename GetKey>
struct get_bucket {
  using key_type = K;
  using KI = std::pair<K, int>;
  sequence<KI> hash_table;
  size_t table_mask;
  size_t bucket_mask;
  size_t num_buckets;
  bool heavy_hitters;
  const HashEq heq;
  const GetKey get_key;

  // creates a structure from a sequence of elements
  // bits is the number of bits that will be returned by the hash function
  // items that appear many times will be mapped individually into
  //    the top half [2^{bits-1},2^{bits})
  //    and light items shared into the bottom half [0,2^{bits-1})
  template <typename Seq>
  get_bucket(Seq const &A, HashEq const &heq, GetKey get_key, size_t bits)
    : heq(heq), get_key(get_key) {
    size_t n = A.size();
    size_t low_bits = bits - 1;   // for the bottom half
    num_buckets = 1 << low_bits;  // in bottom half
    size_t count = 2 * num_buckets;
    size_t table_size = 4 * count;
    table_mask = table_size - 1;

    hash_table = sequence<KI>(table_size, std::make_pair(K(), -1));

    // insert sample into hash table with one less than the
    // count of how many times appears (since it starts with -1)
    for (size_t i = 0; i < count; i++) {
      K s = get_key(A[hash64(i) % n]);
      size_t idx = heq.hash(s) & table_mask;
      while (1) {
        if (hash_table[idx].second == -1) {
          hash_table[idx] = std::make_pair(s, 0);
          break;
        } else if (heq.eql(hash_table[idx].first, s)) {
          hash_table[idx].second += 1;
          break;
        } else
          idx = (idx + 1) & table_mask;
      }
    }

    // keep in the hash table if at least three copies and give kept items
    // consecutive numbers.   k will be total kept items.
    size_t k = 0;
    for (size_t i = 0; i < table_size; i++) {
      if (hash_table[i].second > 1) {
        K key = hash_table[i].first;
        size_t idx = heq.hash(key) & table_mask;
        hash_table[idx] = std::make_pair(key, k++);
      } else
        hash_table[i].second = -1;
    }

    heavy_hitters = (k > 0);
    bucket_mask = heavy_hitters ? num_buckets - 1 : 2 * num_buckets - 1;
  }

  // the hash function.
  // uses chosen id if key appears many times (top half)
  // otherwise uses (heq.hash(v) % num_buckets) directly (bottom half)
  size_t operator()(E v) const {
    K key = get_key(v);
    if (heavy_hitters) {
      auto h = hash_table[heq.hash(key) & table_mask];
      if (h.second != -1 && heq.eql(h.first, key))
        return h.second + num_buckets;  // top half
    }
    return heq.hash(key) & bucket_mask;  // bottom half
  }
};

template <typename K>
struct hasheq_mask_low {
  inline size_t hash(K a) const { return hash64_2(a & ~((size_t)15)); }
  inline bool eql(K a, K b) const { return a = b; }
};

template <typename Seq, class Key, class Value, typename M>
auto collect_reduce(Seq const &A, Key const &get_key, Value const &get_value,
                    M const &monoid, size_t num_buckets)
    -> sequence<decltype(get_value(A[0]))> {
  using T = typename Seq::value_type;
  using key_type = decltype(get_key(A[0]));
  using val_type = decltype(get_value(A[0]));
  size_t n = A.size();

  // #bits is selected so each block fits into L3 cache
  //   assuming an L3 cache of size 1M per thread
  // the counting sort uses 2 x input size due to copy
  size_t cache_per_thread = 1000000;
  size_t bits = std::max<size_t>(
      log2_up(1 + 2 * (size_t)sizeof(val_type) * n / cache_per_thread), 4);

  size_t num_blocks = (1 << bits);
  
  if (num_buckets <= 4 * num_blocks)
    return collect_reduce_few(A, get_key, get_value, monoid, num_buckets);

  // Returns a map (hash) from key to block.
  // Keys with many elements (big) have their own block while
  // others share a block.
  // Keys that share low 4 bits get same block unless big.
  // This is to avoid false sharing.
  // auto get_i = [&] (size_t i) -> size_t {return A[i].first;};
  // auto s = delayed_seq<size_t>(n,get_i);

  using hasheq = hasheq_mask_low<key_type>;
  get_bucket<T, key_type, hasheq, Key> gb(A, hasheq(), get_key, bits);
  sequence<T> B = sequence<T>::uninitialized(n);
  sequence<T> Tmp = sequence<T>::uninitialized(n);

  // first partition into blocks based on hash using a counting sort
  sequence<size_t> block_offsets;
  block_offsets = integer_sort_<std::false_type, std::true_type, std::true_type, std::true_type>(
    make_slice(A), make_slice(B), make_slice(Tmp) , gb, bits, num_blocks);

  // note that this is cache line alligned
  sequence<val_type> sums(num_buckets, monoid.identity);

  // now process each block in parallel
  parallel_for(0, num_blocks,
               [&](size_t i) {
                 size_t start = block_offsets[i];
                 size_t end = block_offsets[i + 1];
                 size_t cut = gb.heavy_hitters ? num_blocks / 2 : num_blocks;

                 // small blocks have indices in bottom half
                 if (i < cut)
                   for (size_t i = start; i < end; i++) {
                     size_t j = get_key(B[i]);
                     sums[j] = monoid.f(sums[j], get_value(B[i]));
                   }

                 // large blocks have indices in top half
                 else if (end > start) {
                   auto x = [&](size_t i) -> val_type {
                     return get_value(B[i]);
                   };
                   auto vals = delayed_seq<val_type>(n, x);
                   sums[get_key(B[i])] = internal::reduce(vals, monoid);
                 }
               },
               1);
  return sums;
}

// histogram based on collect_reduce.
// m is the number of buckets
// the output type of each bucket will have the same integer type as m
template <typename Iterator, typename Integer_>
auto histogram(slice<Iterator, Iterator> A, Integer_ m) {
  auto get_key = [&](const auto& a) { return a; };
  auto get_val = [&](const auto&) { return (Integer_)1; };
  return collect_reduce(A, get_key, get_val, parlay::addm<Integer_>(), m);
}

// this one is for more buckets than the length of A (i.e. sparse)
//  A is a sequence of key-value pairs
//  monoid has fields m.identity and m.f (a binary associative function)
template <typename Iterator, typename HashEq, typename GetK, typename GetV, typename M>
auto collect_reduce_sparse(slice<Iterator,Iterator> A,
			   HashEq hasheq, GetK get_key, GetV get_val,
			   M const &monoid) {
  using T = typename slice<Iterator, Iterator>::value_type;
  using key_type = decltype(get_key(A[0]));
  using val_type = decltype(get_val(A[0]));
  using result_type = std::pair<key_type,val_type>;
  
  size_t n = A.size();

  if (false) {
    auto cmp = [&] (T a, T b) { return false;}; // neeed to fix
    sequence<T> B = sample_sort(A, cmp);
    sequence<result_type> R(n);
    size_t j = 0;
    key_type key = get_key(B[0]);
    R[0] = result_type(key, get_val(B[0]));
    for (size_t i = 1; i < n; i++) {
      key_type new_key = get_key(B[i]);
      val_type new_val = get_val(B[i]);
      if (key == new_key)
        R[j].second = monoid.f(R[j].second, new_val);
      else {
        R[j++] = result_type(new_key, new_val);
	key = new_key;
      }
    };
    return tabulate(j, [&](size_t i) -> result_type { return R[i]; });
  }

  // #bits is selected so each block fits into L3 cache
  //   assuming an L3 cache of size 1M per thread
  // the counting sort uses 2 x input size due to copy
  size_t cache_per_thread = 1000000;
  size_t bits = log2_up(
      (size_t)(1 + (1.2 * 2 * sizeof(T) * n) / (float)cache_per_thread));
  bits = std::max<size_t>(bits, 4);
  size_t num_buckets = (1 << bits);

  // Returns a map (hash) from key to bucket.
  // Keys with many elements (big) have their own bucket while
  // others share a bucket.
  // Keys that share low 4 bits get same bucket unless big.
  // This is to avoid false sharing.
  sequence<T> B = sequence<T>::uninitialized(n);
  sequence<T> Tmp = sequence<T>::uninitialized(n);

  // first buckets based on hash using a counting sort
  get_bucket<T, key_type, HashEq, GetK> gb(A, hasheq, get_key, bits);
  sequence<size_t> bucket_offsets = integer_sort_r<std::false_type, std::true_type, std::true_type, std::true_type>(
      make_slice(A), make_slice(B), make_slice(Tmp), gb, bits, num_buckets, false);
<<<<<<< HEAD
  std::cout << "I'm about to fail, if applied to strings" << std::endl;
  Tmp.clear(); // breaks here (something not cleared).
  std::cout << "the rain in spain" << std::endl;

=======
    
>>>>>>> 08a1b57f
  size_t num_tables = gb.heavy_hitters ? num_buckets / 2 : num_buckets;
  size_t bucket_size = (n - 1) / num_tables + 1;
  float factor = 1.2;
  if (bucket_size < 128000) factor += (17 - log2_up(bucket_size)) * .15;
  size_t table_size = (factor * bucket_size);
  size_t total_table_size = table_size * num_tables;
  // this should be cache line alligned (no easy way to do this with the library)
  //sequence<result_type> table = sequence<result_type>::uninitialized(total_table_size);
  sequence<result_type> table(total_table_size, result_type(key_type(),monoid.identity));
  sequence<size_t> sizes(num_tables + 1);

  // now in parallel process each bucket sequentially
  parallel_for(0, num_tables,
      [&] (size_t i) {
        result_type *my_table = table.begin() + i * table_size;

        sequence<bool> flags(table_size, false);

        // insert small buckets (ones with multiple different items)
        size_t start = bucket_offsets[i];
        size_t end = bucket_offsets[i + 1];
        if ((end - start) > table_size)
          throw std::runtime_error("hash table overflow in collect_reduce");
        for (size_t j = start; j < end; j++) {
          key_type const &key = get_key(B[j]);
          size_t k = ((uint) hasheq.hash(key)) % table_size;
          while (flags[k] && !hasheq.eql(my_table[k].first, key))
            k = (k + 1 == table_size) ? 0 : k + 1;
          if (flags[k])
            my_table[k].second = monoid.f(my_table[k].second, get_val(B[j]));
          else {
            flags[k] = true;
            my_table[k] = result_type(key, get_val(B[j]));
          }
        }

        // now if there are any "heavy hitters" (buckets with a single item)
        // insert them, using parallel reduce to sum them
        if (gb.heavy_hitters) {
          size_t start_l = bucket_offsets[num_tables + i];
          size_t len = bucket_offsets[num_tables + i + 1] - start_l;
          if (len > 0) {
            auto f = [&](size_t i) -> val_type {
              return get_val(B[i + start_l]);
            };
            auto s = delayed_seq<val_type>(len, f);
            val_type x = internal::reduce(s, monoid);
            size_t j = 0;
            while (flags[j]) j = (j + 1 == table_size) ? 0 : j + 1;
            // assign_uninitialized(my_table[j], result_type(get_key(B[start_l]), x));
	    my_table[j] = result_type(get_key(B[start_l]), x);
          }
        }

        // pack tables down to bottom
        size_t j = 0;
        for (size_t i = 0; i < table_size; i++)
          if (flags[i]) my_table[j++] = std::move(my_table[i]);
        sizes[i] = j;

      },
      0);
  
  sizes[num_tables] = 0;
  size_t total = scan_inplace(make_slice(sizes),addm<size_t>());

  // move packed tables into contiguous result
  sequence<result_type> result = sequence<result_type>::uninitialized(total);
  auto copy_f = [&](size_t i) {
    size_t d_offset = sizes[i];
    size_t s_offset = i * table_size;
    size_t len = sizes[i + 1] - sizes[i];
    for (size_t j = 0; j < len; j++)
      move_uninitialized(result[d_offset + j], table[s_offset + j]);
  };
  parallel_for(0, num_tables, copy_f, 1);
  table.clear();
  return result;
}

// default hash and equality, and taking a range of pairs
template <typename Range, typename M>
sequence<typename Range::value_type> collect_reduce_sparse(Range const &A,
							   M const &monoid) {
  using P = typename Range::value_type;
  using K = typename P::first_type;
    
  struct hasheq {
    static inline size_t hash(K const &a) { return parlay::hash64_2(a); }
    static inline bool eql(K const &a, K const &b) { return a == b; }
  };
  
  auto get_key = [] (P a) {return a.first;};
  auto get_val = [] (P a) {return a.second;};
  return collect_reduce_sparse(A, hasheq(), get_key, get_val, monoid);
}

}  // namespace internal
}  // namespace parlay

#endif  // PARLAY_COLLECT_REDUCE_H_<|MERGE_RESOLUTION|>--- conflicted
+++ resolved
@@ -330,14 +330,11 @@
   get_bucket<T, key_type, HashEq, GetK> gb(A, hasheq, get_key, bits);
   sequence<size_t> bucket_offsets = integer_sort_r<std::false_type, std::true_type, std::true_type, std::true_type>(
       make_slice(A), make_slice(B), make_slice(Tmp), gb, bits, num_buckets, false);
-<<<<<<< HEAD
+
   std::cout << "I'm about to fail, if applied to strings" << std::endl;
   Tmp.clear(); // breaks here (something not cleared).
   std::cout << "the rain in spain" << std::endl;
 
-=======
-    
->>>>>>> 08a1b57f
   size_t num_tables = gb.heavy_hitters ? num_buckets / 2 : num_buckets;
   size_t bucket_size = (n - 1) / num_tables + 1;
   float factor = 1.2;
