
#ifndef PARLAY_PRIMITIVES_H_
#define PARLAY_PRIMITIVES_H_

#include <cassert>
#include <cstddef>
#include <cctype>

#include <algorithm>
#include <atomic>
#include <functional>
#include <type_traits>
#include <utility>

#include "internal/integer_sort.h"
#include "internal/merge.h"
#include "internal/merge_sort.h"
#include "internal/sequence_ops.h"     // IWYU pragma: export
#include "internal/sample_sort.h"

#include "internal/block_delayed.h"

#include "delayed_sequence.h"
#include "monoid.h"
#include "parallel.h"
#include "range.h"
#include "sequence.h"
#include "slice.h"
#include "utilities.h"

namespace parlay {

/* -------------------- Map and Tabulate -------------------- */
// Pull all of these from internal/sequence_ops.h

using internal::tabulate;

// Return a sequence consisting of the elements
//   f(r[0]), f(r[1]), ..., f(r[n-1])
<<<<<<< HEAD
template<PARLAY_RANGE_TYPE R, typename UnaryOp>
auto map(R&& r, UnaryOp&& f, size_t granularity=0) {
  return tabulate(parlay::size(r), [&f, it = std::begin(r)](size_t i) {
      return f(it[i]); }, granularity);
}
=======
using internal::map;
>>>>>>> 01964d41

// Return a delayed sequence consisting of the elements
//   f(0), f(1), ... f(n)
using internal::delayed_tabulate;

// Deprecated. Renamed to delayed_map.
using internal::dmap;

// Return a delayed sequence consisting of the elements
//   f(r[0]), f(r[1]), ..., f(r[n-1])
//
// If r is a temporary, the delayed sequence will take
// ownership of it by moving it. If r is a reference,
// the delayed sequence will hold a reference to it, so
// r must remain alive as long as the delayed sequence.
<<<<<<< HEAD
// template<PARLAY_RANGE_TYPE R, typename UnaryOp>
template<PARLAY_RANGE_TYPE R, typename UnaryOp>
auto delayed_map(R&& r, UnaryOp&& f) {
  size_t n = parlay::size(r);
  return delayed_tabulate(n, [ r = std::forward<R>(r), f = std::forward<UnaryOp>(f) ]
       (size_t i) { return f(std::begin(r)[i]); });
}

template<PARLAY_RANGE_TYPE R, typename UnaryOp>
auto delayed_map(R &r, UnaryOp&& f) {
  size_t n = parlay::size(r);
  return delayed_tabulate(n, [ri = std::begin(r), f = std::forward<UnaryOp>(f) ]
       (size_t i) { return f(ri[i]); });
}
=======
using internal::delayed_map;
>>>>>>> 01964d41

/* -------------------- Copying -------------------- */

// Copy the elements from the range in into the range out
// The range out must be at least as large as in.
template<PARLAY_RANGE_TYPE R_in, PARLAY_RANGE_TYPE R_out>
void copy(const R_in& in, R_out&& out) {
  assert(parlay::size(out) >= parlay::size(in));
  parallel_for(0, parlay::size(in), [&](size_t i) {
    std::begin(out)[i] = std::begin(in)[i];
  });
}

/* ---------------------- Reduce ---------------------- */

// Compute the reduction of the elements of r with respect
// to m. That is, given a sequence r[0], ..., r[n-1], and
// an associative operation +, compute
//  r[0] + r[1] + ... + r[n-1]
template<PARLAY_RANGE_TYPE R, typename Monoid>
auto reduce(const R& r, Monoid&& m) {
  return internal::reduce(make_slice(r), std::forward<Monoid>(m));
}

// Compute the sum of the elements of r
template<PARLAY_RANGE_TYPE R>
auto reduce(const R& r) {
  using value_type = range_value_type_t<R>;
  return reduce(r, addm<value_type>());
}

/* ---------------------- Scans --------------------- */

template<PARLAY_RANGE_TYPE R>
auto scan(const R& r) {
  using value_type = range_value_type_t<R>;
  return internal::scan(make_slice(r), addm<value_type>());
}

template<PARLAY_RANGE_TYPE R>
auto scan_inclusive(const R& r) {
  using value_type = range_value_type_t<R>;
  return internal::scan(make_slice(r), addm<value_type>(),
    internal::fl_scan_inclusive).first;
}

template<PARLAY_RANGE_TYPE R>
auto scan_inplace(R&& r) {
  using value_type = range_value_type_t<R>;
  return internal::scan_inplace(make_slice(r), addm<value_type>());
}

template<PARLAY_RANGE_TYPE R>
auto scan_inclusive_inplace(R&& r) {
  using value_type = range_value_type_t<R>;
  return internal::scan_inplace(make_slice(r), addm<value_type>(),
    internal::fl_scan_inclusive);
}

template<PARLAY_RANGE_TYPE R, typename Monoid>
auto scan(const R& r, Monoid&& m) {
  return internal::scan(make_slice(r), std::forward<Monoid>(m));
}

template<PARLAY_RANGE_TYPE R, typename Monoid>
auto scan_inclusive(const R& r, Monoid&& m) {
  return internal::scan(make_slice(r), std::forward<Monoid>(m),
    internal::fl_scan_inclusive).first;
}

template<PARLAY_RANGE_TYPE R, typename Monoid>
auto scan_inplace(R&& r, Monoid&& m) {
  return internal::scan_inplace(make_slice(r), std::forward<Monoid>(m));
}

template<PARLAY_RANGE_TYPE R, typename Monoid>
auto scan_inclusive_inplace(R&& r, Monoid&& m) {
  return internal::scan_inplace(make_slice(r), std::forward<Monoid>(m),
    internal::fl_scan_inclusive);
}

/* ----------------------- Pack ----------------------- */

template<PARLAY_RANGE_TYPE R, PARLAY_RANGE_TYPE BoolSeq>
auto pack(const R& r, const BoolSeq& b) {
  static_assert(std::is_convertible<decltype(*std::begin(b)), bool>::value);
  return internal::pack(make_slice(r), make_slice(b));
}

template<PARLAY_RANGE_TYPE R_in, PARLAY_RANGE_TYPE BoolSeq, PARLAY_RANGE_TYPE R_out>
auto pack_into(const R_in& in, const BoolSeq& b, R_out&& out) {
  static_assert(std::is_convertible<decltype(*std::begin(b)), bool>::value);
  return internal::pack_out(make_slice(in), b, make_slice(out));
}

// Return a sequence consisting of the indices such that
// b[i] is true, or is implicitly convertible to true.
template<PARLAY_RANGE_TYPE BoolSeq>
auto pack_index(const BoolSeq& b) {
  return internal::pack_index<size_t>(make_slice(b));
}

// Return a sequence consisting of the indices such that
// b[i] is true, or is implicitly convertible to true.
template<typename IndexType, PARLAY_RANGE_TYPE BoolSeq>
auto pack_index(const BoolSeq& b) {
  return internal::pack_index<IndexType>(make_slice(b));
}

/* ----------------------- Filter --------------------- */

// Return a sequence consisting of the elements x of
// r such that f(x) == true.
template<PARLAY_RANGE_TYPE R, typename UnaryPred>
auto filter(const R& r, UnaryPred&& f) {
  return internal::filter(make_slice(r), std::forward<UnaryPred>(f));
}

template<PARLAY_RANGE_TYPE R_in, PARLAY_RANGE_TYPE R_out, typename UnaryPred>
auto filter_into(const R_in& in, R_out& out, UnaryPred&& f) {
  return internal::filter_out(make_slice(in), make_slice(out), std::forward<UnaryPred>(f));
}

/* ----------------------- Partition --------------------- */

// TODO: Partition

// TODO: nth element

/* ----------------------- Merging --------------------- */

template<PARLAY_RANGE_TYPE R1, PARLAY_RANGE_TYPE R2, typename BinaryPred>
auto merge(const R1& r1, const R2& r2, BinaryPred pred) {
  static_assert(std::is_same_v<range_value_type_t<R1>, range_value_type_t<R2>>,
    "The two ranges must have the same underlying type");
  return internal::merge(make_slice(r1), make_slice(r2), pred);
}

template<PARLAY_RANGE_TYPE R1, PARLAY_RANGE_TYPE R2>
auto merge(const R1& r1, const R2& r2) {
  auto comp = [](const auto& x, const auto& y) {
    return x < y;
  };
  return merge(r1, r2, comp);
}

/* ----------------------- Histograms --------------------- */

// Now in internal::collect_reduce.h
// Compute a histogram of the values of A, with m buckets.
// template<PARLAY_RANGE_TYPE R, typename Integer_>
//  auto histogram(const R& A, Integer_ m) {
//   return internal::histogram(make_slice(A), m);
//}

/* -------------------- General Sorting -------------------- */

// Sort the given sequence and return the sorted sequence
template<PARLAY_RANGE_TYPE R>
auto sort(const R& in) {
  using value_type = range_value_type_t<R>;
  return internal::sample_sort(make_slice(in), std::less<value_type>());
}

// Sort the given sequence with respect to the given
// comparison operation. Elements are sorted such that
// for an element x < y in the sequence, comp(x,y) = true
template<PARLAY_RANGE_TYPE R, typename Compare>
auto sort(const R& in, Compare&& comp) {
  return internal::sample_sort(make_slice(in), std::forward<Compare>(comp));
}

template<PARLAY_RANGE_TYPE R>
auto stable_sort(const R& in) {
  using value_type = range_value_type_t<R>;
  return internal::sample_sort(make_slice(in), std::less<value_type>{}, true);
}

template<PARLAY_RANGE_TYPE R, typename Compare>
auto stable_sort(const R& in, Compare&& comp) {
  return internal::sample_sort(make_slice(in), std::forward<Compare>(comp), true);
}

template<PARLAY_RANGE_TYPE R, typename Compare>
void sort_inplace(R&& in, Compare&& comp) {
  internal::sample_sort_inplace(make_slice(in), std::forward<Compare>(comp));
}

template<PARLAY_RANGE_TYPE R>
void sort_inplace(R&& in) {
  using value_type = range_value_type_t<R>;
  sort_inplace(std::forward<R>(in), std::less<value_type>{});
}

template<PARLAY_RANGE_TYPE R, typename Compare>
void stable_sort_inplace(R&& in, Compare&& comp) {
  internal::merge_sort_inplace(make_slice(in), std::forward<Compare>(comp));
}

template<PARLAY_RANGE_TYPE R>
void stable_sort_inplace(R&& in) {
  using value_type = range_value_type_t<R>;
  stable_sort_inplace(std::forward<R>(in), std::less<value_type>{});
}



/* -------------------- Integer Sorting -------------------- */

// Note: There is currently no stable integer sort.

template<PARLAY_RANGE_TYPE R>
auto integer_sort(const R& in) {
  static_assert(std::is_integral_v<std::remove_reference_t<decltype(*in.begin())>>);
  static_assert(std::is_unsigned_v<std::remove_reference_t<decltype(*in.begin())>>);
  return internal::integer_sort(make_slice(in), [](auto x) { return x; }); 
}

template<PARLAY_RANGE_TYPE R, typename Key>
auto integer_sort(const R& in, Key&& key) {
  static_assert(std::is_integral_v<std::remove_reference_t<decltype(key(*in.begin()))>>);
  static_assert(std::is_unsigned_v<std::remove_reference_t<decltype(key(*in.begin()))>>);
  return internal::integer_sort(make_slice(in), std::forward<Key>(key));
}

template<PARLAY_RANGE_TYPE R>
void integer_sort_inplace(R&& in) {
  static_assert(std::is_integral_v<std::remove_reference_t<decltype(*in.begin())>>);
  static_assert(std::is_unsigned_v<std::remove_reference_t<decltype(*in.begin())>>);
  internal::integer_sort_inplace(make_slice(in), [](auto x) { return x; });
}

template<PARLAY_RANGE_TYPE R, typename Key>
void integer_sort_inplace(R&& in, Key&& key) {
  static_assert(std::is_integral_v<std::remove_reference_t<decltype(key(*in.begin()))>>);
  static_assert(std::is_unsigned_v<std::remove_reference_t<decltype(key(*in.begin()))>>);
  internal::integer_sort_inplace(make_slice(in), std::forward<Key>(key));
}

/* -------------------- Internal count and find -------------------- */

namespace internal {

template <typename IntegerPred>
size_t count_if_index(size_t n, IntegerPred p) {
  auto BS = delayed_tabulate(n, [&](size_t i) -> size_t {
      return (bool) p(i); });
  return reduce(make_slice(BS));
}

template <typename IntegerPred>
size_t find_if_index(size_t n, IntegerPred p, size_t granularity = 1000) {
  size_t i;
  for (i = 0; i < std::min(granularity, n); i++)
    if (p(i)) return i;
  if (i == n) return n;
  size_t start = granularity;
  size_t block_size = 2 * granularity;
  std::atomic<size_t> result(n);
  while (start < n) {
    size_t end = std::min(n, start + block_size);
    parallel_for(start, end,
                 [&](size_t j) {
                   if (p(j)) write_min(&result, j, std::less<size_t>());
                 },
                 granularity);
    if (auto res = result.load(); res < n) return res;
    start += block_size;
    block_size *= 2;
  }
  return n;
}

}  // namespace internal

/* -------------------- Semisorting -------------------- */

// TODO: Semisort / group by


/* -------------------- For each -------------------- */

template <PARLAY_RANGE_TYPE R, typename UnaryFunction>
void for_each(R&& r , UnaryFunction f) {
  parallel_for(0, parlay::size(r),
    [&f, it = std::begin(r)](size_t i) { f(it[i]); });
}

/* -------------------- Counting -------------------- */

template <PARLAY_RANGE_TYPE R, typename UnaryPredicate>
size_t count_if(const R& r, UnaryPredicate p) {
  return internal::count_if_index(parlay::size(r),
    [&p, it = std::begin(r)](size_t i) { return p(it[i]); });
}

template <PARLAY_RANGE_TYPE R, class T>
size_t count(const R& r, const T& value) {
  return internal::count_if_index(parlay::size(r),
     [&] (size_t i) { return r[i] == value; });
}

/* -------------------- Boolean searching -------------------- */

template <PARLAY_RANGE_TYPE R, typename UnaryPredicate>
bool all_of(const R& r, UnaryPredicate p) {
  return count_if(r, p) == parlay::size(r);
}

template <PARLAY_RANGE_TYPE R, typename UnaryPredicate>
bool any_of(const R& r, UnaryPredicate p) {
  return count_if(r, p) > 1;
}

template <PARLAY_RANGE_TYPE R, typename UnaryPredicate>
bool none_of(const R& r, UnaryPredicate p) {
  return count_if(r, p) == 0;
}

/* -------------------- Finding -------------------- */

template <PARLAY_RANGE_TYPE R, typename UnaryPredicate>
auto find_if(R&& r, UnaryPredicate p) {
  return std::begin(r) + internal::find_if_index(parlay::size(r),
    [&p, it = std::begin(r)](size_t i) { return p(it[i]); });
}

template <PARLAY_RANGE_TYPE R, typename T>
auto find(R&& r, T const &value) {
  return find_if(r, [&](const auto& x) { return x == value; });
}

template <PARLAY_RANGE_TYPE R, typename UnaryPredicate>
auto find_if_not(R&& r, UnaryPredicate p) {
  return std::begin(r) + internal::find_if_index(parlay::size(r),
    [&p, it = std::begin(r)](size_t i) { return !p(it[i]); });
}

template <PARLAY_RANGE_TYPE R1, PARLAY_RANGE_TYPE R2, typename BinaryPredicate>
auto find_first_of(R1&& r1, const R2& r2, BinaryPredicate p) {
  return std::begin(r1) + internal::find_if_index(parlay::size(r1), [&] (size_t i) {
    size_t j;
    for (j = 0; j < parlay::size(r2); j++)
      if (p(std::begin(r1)[i], std::begin(r2)[j])) break;
    return (j < parlay::size(r2));
   });
}

/* ----------------------- Find end ----------------------- */

template <PARLAY_RANGE_TYPE R1, PARLAY_RANGE_TYPE R2, typename BinaryPred>
auto find_end(R1&& r1, const R2& r2, BinaryPred p) {
  size_t n1 = parlay::size(r1);
  size_t n2 = parlay::size(r2);
  size_t idx = internal::find_if_index(parlay::size(r1) - parlay::size(r2) + 1, [&](size_t i) {
    size_t j;
    for (j = 0; j < n2; j++)
      if (!p(r1[(n1 - i - n2) + j], r2[j])) break;
    return (j == parlay::size(r2));
  });
  return std::begin(r1) + n1 - idx - n2;
}

template <PARLAY_RANGE_TYPE R1, PARLAY_RANGE_TYPE R2>
auto find_end(const R1& r1, const R2& r2) {
  return find_end(r1, r2,
    [](const auto& a, const auto& b) { return a == b; });
}

/* -------------------- Adjacent Finding -------------------- */

template <PARLAY_RANGE_TYPE R, typename BinaryPred>
auto adjacent_find(R&& r, BinaryPred p) {
  return std::begin(r) + internal::find_if_index(parlay::size(r) - 1,
    [&p, it = std::begin(r)](size_t i) {
      return p(it[i], it[i + 1]); });
}

template <PARLAY_RANGE_TYPE R>
auto adjacent_find(const R& r) {
  return std::begin(r) + internal::find_if_index(parlay::size(r) - 1,
    [it = std::begin(r)](size_t i) {
      return it[i] == it[i + 1]; });
}

/* ----------------------- Mismatch ----------------------- */

template <PARLAY_RANGE_TYPE R1, PARLAY_RANGE_TYPE R2>
auto mismatch(R1&& r1, R2&& r2) {
  auto d = internal::find_if_index(std::min(parlay::size(r1), parlay::size(r2)),
    [it1 = std::begin(r1), it2 = std::begin(r2)](size_t i) {
      return it1[i] != it2[i]; });
  return std::make_pair(std::begin(r1) + d, std::begin(r2) + d);
}

template <PARLAY_RANGE_TYPE R1, PARLAY_RANGE_TYPE R2, typename BinaryPred>
auto mismatch(R1&& r1, R2&& r2, BinaryPred p) {
  auto d = internal::find_if_index(std::min(parlay::size(r1), parlay::size(r2)),
    [&p, it1 = std::begin(r1), it2 = std::begin(r2)](size_t i) {
      return !p(it1[i], it2[i]); });
  return std::make_pair(std::begin(r1) + d, std::begin(r2) + d);
}

/* ----------------------- Pattern search ----------------------- */

template <PARLAY_RANGE_TYPE R1, PARLAY_RANGE_TYPE R2, typename BinaryPred>
auto search(R1&& r1, const R2& r2, BinaryPred pred) {
  return std::begin(r1) + internal::find_if_index(parlay::size(r1), [&](size_t i) {
    if (i + parlay::size(r2) > parlay::size(r1)) return false;
    size_t j;
    for (j = 0; j < parlay::size(r2); j++)
      if (!pred(r1[i + j], r2[j])) break;
    return (j == parlay::size(r2));
  });
}

template <PARLAY_RANGE_TYPE R1, PARLAY_RANGE_TYPE R2>
auto search(R1&& r1, const R2& r2) {
  auto eq = [](const auto& a, const auto& b) { return a == b; };
  return search(r1, r2, eq);
}

/* ------------------------- Equal ------------------------- */

template <PARLAY_RANGE_TYPE R1, PARLAY_RANGE_TYPE R2, class BinaryPred>
bool equal(const R1& r1, const R2& r2, BinaryPred p) {
  return parlay::size(r1) == parlay::size(r2) &&
    internal::find_if_index(parlay::size(r1),
      [&p, it1 = std::begin(r1), it2 = std::begin(r2)](size_t i)
        { return !p(it1[i], it2[i]); }) == parlay::size(r1);
}

template <PARLAY_RANGE_TYPE R1, PARLAY_RANGE_TYPE R2>
bool equal(const R1& r1, const R2& r2) {
  return equal(r1, r2,
    [](const auto& x, const auto& y) { return x == y; });
}

/* ---------------------- Lex compare ---------------------- */

template <PARLAY_RANGE_TYPE R1, PARLAY_RANGE_TYPE R2, class Compare>
bool lexicographical_compare(const R1& r1, const R2& r2, Compare less) {
  size_t m = std::min(parlay::size(r1), parlay::size(r2));
  size_t i = internal::find_if_index(m,
    [&less, it1 = std::begin(r1), it2 = std::begin(r2)](size_t i)
      { return less(it1[i], it2[i]) || less(it2[i], it1[i]); });
      // { return it1[i] != it2[i];});
  return (i < m) ? (less(std::begin(r1)[i], std::begin(r2)[i]))
    : (parlay::size(r1) < parlay::size(r2));
}

template <PARLAY_RANGE_TYPE R1, PARLAY_RANGE_TYPE R2>
inline bool lexicographical_compare(const R1& r1, const R2& r2) {
  return lexicographical_compare(r1, r2, std::less{});}

template <typename T>
inline bool operator<(const sequence<T> &a, 
		      const sequence<T> &b) {
  if (a.size() > 1000) 
    return lexicographical_compare(a, b);
  auto sa = a.begin();
  auto sb = b.begin();
  auto ea = sa + std::min(a.size(),b.size());
  while (sa < ea && *sa == *sb) {sa++; sb++;}
  return sa == ea ? (a.size() < b.size()) : *sa < *sb;
};


/* -------------------- Remove duplicates -------------------- */

template <PARLAY_RANGE_TYPE R, typename BinaryPredicate>
auto unique(const R& r, BinaryPredicate eq) {
  auto b = tabulate(
    parlay::size(r), [&eq, it = std::begin(r)](size_t i)
      { return (i == 0) || !eq(it[i], it[i - 1]); });
  return pack(r, b);
}

template<PARLAY_RANGE_TYPE R>
auto unique(const R& r) {
  return unique(r, std::equal_to<range_value_type_t<R>>());
}


/* -------------------- Min and max -------------------- */

// needs to return location, and take comparison
template <PARLAY_RANGE_TYPE R, typename Compare>
auto min_element(R&& r, Compare comp) {
  auto SS = delayed_seq<size_t>(parlay::size(r), [&](size_t i) { return i; });
  auto f = [&comp, it = std::begin(r)](size_t l, size_t r)
    { return (!comp(it[r], it[l]) ? l : r); };
  return std::begin(r) + internal::reduce(make_slice(SS), make_monoid(f, (size_t)parlay::size(r)));
}

template <PARLAY_RANGE_TYPE R>
auto min_element(R&& r) {
  return min_element(r, std::less<range_value_type_t<R>>());
}

template <PARLAY_RANGE_TYPE R, typename Compare>
auto max_element(R&& r, Compare comp) {
  return min_element(r, [&](const auto& a, const auto& b)
    { return comp(b, a); });
}

template <PARLAY_RANGE_TYPE R>
auto max_element(R&& r) {
  return max_element(r, std::less<range_value_type_t<R>>());
}

template <PARLAY_RANGE_TYPE R, typename Compare>
auto minmax_element(R&& r, Compare comp) {
  size_t n = parlay::size(r);
  auto SS = delayed_seq<std::pair<size_t, size_t>>(parlay::size(r),
    [&](size_t i) { return std::make_pair(i, i); });
  auto f = [&comp, it = std::begin(r)](const auto& l, const auto& r) {
    return (std::make_pair(!comp(it[r.first], it[l.first]) ? l.first : r.first,
              !comp(it[l.second], it[r.second]) ? l.second : r.second));
  };
  auto ds = internal::reduce(make_slice(SS), make_monoid(f, std::make_pair(n, n)));
  return std::make_pair(std::begin(r) + ds.first, std::begin(r) + ds.second);
}

template <PARLAY_RANGE_TYPE R>
auto minmax_element(R&& r) {
  return minmax_element(r, std::less<range_value_type_t<R>>());
}

/* -------------------- Permutations -------------------- */

template <PARLAY_RANGE_TYPE R>
auto reverse(const R& r) {
  auto n = parlay::size(r);
  return sequence<range_value_type_t<R>>::from_function(
    [n, it = std::begin(r)](size_t i) {
      return it[n - i - 1];
    });
}

template <PARLAY_RANGE_TYPE R>
auto reverse_inplace(R&& r) {
  auto n = parlay::size(r);
  parallel_for(0, n/2, [n, it = std::begin(r)] (size_t i) {
    std::swap(it[i], it[n - i - 1]);
  });
}

template <PARLAY_RANGE_TYPE R>
auto rotate(const R& r, size_t t) {
  size_t n = parlay::size(r);
  return sequence<range_value_type_t<R>>::from_function(parlay::size(r),
    [n, t, it = std::begin(r)](size_t i) {
      size_t j = (i < t) ? n - t + i : i - t;
      return it[j];
    });
}

/* -------------------- Is sorted? -------------------- */

template <PARLAY_RANGE_TYPE R, typename Compare>
bool is_sorted(const R& r, Compare comp) {
  auto B = delayed_seq<bool>(
    parlay::size(r) - 1, [&comp, it = std::begin(r)](size_t i)
      { return comp(it[i + 1], it[i]); });
  return (internal::reduce(make_slice(B), addm<size_t>()) != 0);
}

template <PARLAY_RANGE_TYPE R>
bool is_sorted(const R& r) {
  return is_sorted(r, std::less<range_value_type_t<R>>());
}

template <PARLAY_RANGE_TYPE R, typename Compare>
auto is_sorted_until(const R& r, Compare comp) {
  return std::begin(r) + internal::find_if_index(parlay::size(r) - 1,
    [&comp, it = std::begin(r)](size_t i) { return comp(it[i + 1], it[i]); }) + 1;
}

template <PARLAY_RANGE_TYPE R>
auto is_sorted_until(const R& r) {
  return is_sorted_until(r, std::less<range_value_type_t<R>>());
}

/* -------------------- Is partitioned? -------------------- */

template <PARLAY_RANGE_TYPE R, typename UnaryPred>
bool is_partitioned(const R& r, UnaryPred f) {
  auto n = parlay::size(r);
  auto d = internal::find_if_index(n, [&f, it = std::begin(r)](size_t i) {
    return !f(it[i]);
  });
  if (d == n) return true;
  auto d2 = internal::find_if_index(n - d - 1, [&f, it = std::begin(r) + d + 1](size_t i) {
    return f(it[i]);
  });
  return (d2 == n - d - 1);
}

/* -------------------- Remove -------------------- */

template <PARLAY_RANGE_TYPE R, typename UnaryPred>
auto remove_if(const R& r, UnaryPred pred) {
  auto flags = delayed_seq<bool>(parlay::size(r),
    [&pred, it = std::begin(r)](auto i) { return pred(it[i]); });
  return internal::pack(r, flags);
}

template<PARLAY_RANGE_TYPE R, typename T>
auto remove(const R& r, const T& v) {
  return remove_if(r, [&](const auto& x) { return x == v; });
}

/* -------------------- Iota -------------------- */

template <typename Index>
auto iota(Index n) {
  return delayed_seq<Index>(n, [&](size_t i) -> Index { return i; });
}

/* -------------------- Flatten -------------------- */

template <PARLAY_RANGE_TYPE R>
auto flatten(const R& r) {
  using T = range_value_type_t<range_value_type_t<R>>;
  auto offsets = tabulate(parlay::size(r),
    [it = std::begin(r)](size_t i) { return parlay::size(it[i]); });
  size_t len = internal::scan_inplace(make_slice(offsets), addm<size_t>());
  auto res = sequence<T>::uninitialized(len);
  parallel_for(0, parlay::size(r), [&, it = std::begin(r)](size_t i) {
      auto dit = std::begin(res)+offsets[i];
      auto sit = std::begin(it[i]);
      parallel_for(0, parlay::size(it[i]), [=] (size_t j) {
	  assign_uninitialized(*(dit+j), *(sit+j)); },
	1000);
  });
  return res;
}

// Guy :: should be merged with previous definition 
// this one does a move in the assign_uninitialized.
// If there was a way to clear a sequence withoud destructor 
//    then could relocate to the destination, saving a bunch of writes
template <typename T>
auto flatten(sequence<sequence<T>>&& r) {
  auto offsets = tabulate(parlay::size(r),
    [it = std::begin(r)](size_t i) { return parlay::size(it[i]); });
  size_t len = internal::scan_inplace(make_slice(offsets), addm<size_t>());
  auto res = sequence<T>::uninitialized(len);
  parallel_for(0, parlay::size(r), [&, it = std::begin(r)](size_t i) {
      auto dit = std::begin(res)+offsets[i];
      auto sit = std::begin(it[i]);
      parallel_for(0, parlay::size(it[i]), [=] (size_t j) {
					     //assign_uninitialized(*(dit+j), std::move(*(sit+j))); },
					     uninitialized_relocate((dit+j), (sit+j)); },
	1000);
      clear_relocated(it[i]);
  });
  r.clear();
  return res;
}

/* -------------------- Tokens and split -------------------- */

// Return true if the given character is considered whitespace.
// Whitespace characters are ' ', '\f', '\n', '\r'. '\t'. '\v'.
bool inline is_whitespace(unsigned char c) {
  return std::isspace(c);
}

// Apply the given function f to each token of the given range.
//
// The tokens are the longest contiguous subsequences of non space characters.
// where spaces are define by the unary predicate is_space. By default, is_space
// correponds to std::isspace, which is true for ' ', '\f', '\n', '\r'. '\t'. '\v'
//
// If f has no return value (i.e. void), this function returns nothing. Otherwise,
// this function returns a sequence consisting of the returned values of f for
// each token.
template <PARLAY_RANGE_TYPE R, typename UnaryOp, typename UnaryPred = decltype(is_whitespace)>
auto map_tokens_old(R&& r, UnaryOp f, UnaryPred is_space = is_whitespace) {
  //internal::timer t("map tokens");
  using f_return_type = decltype(f(make_slice(r)));

  auto S = make_slice(r);
  size_t n = S.size();

  if (n == 0) {
    if constexpr (std::is_same_v<f_return_type, void>) {
      return;
    }
    else {
      return sequence<f_return_type>();
    }
  }

<<<<<<< HEAD
  // auto Flags = tabulate(n+1, [&] (size_t i) {
  //     return ((i==0) ? !is_space(S[0]) :
  // 	      (i==n) ? !is_space(S[n-1]) :
  // 	      is_space(S[i-1]) != is_space(S[i]));});
  //t.next("flags");
  
  //sequence<long> Locations = pack_index<long>(Flags);
  sequence<long> Locations = block_delayed::filter(iota<long>(n+1), [&] (size_t i) {
      return ((i==0) ? !is_space(S[0]) :
	      (i==n) ? !is_space(S[n-1]) :
	      is_space(S[i-1]) != is_space(S[i]));});
  //t.next("pack index");
=======
  sequence<long> Locations = internal::pack_index<long>(Flags);
>>>>>>> 01964d41
  
  // If f does not return anything, just apply f
  // to each token and don't return anything
  if constexpr (std::is_same_v<f_return_type, void>) {
    parallel_for(0, Locations.size()/2, [&](size_t i) {
      f(S.cut(Locations[2*i], Locations[2*i+1]));
    });
  }
  // If f does return something, apply f to each token 
  // and return a sequence of the resulting values
  else {
    auto x = tabulate(Locations.size()/2, [&] (size_t i) {
      return f(S.cut(Locations[2*i], Locations[2*i+1]));});
    //t.next("final");
    return x;
  }
}

template <PARLAY_RANGE_TYPE R, typename UnaryOp, typename UnaryPred = decltype(is_whitespace)>
auto map_tokens(R&& r, UnaryOp f, UnaryPred is_space = is_whitespace) {
  using f_return_type = decltype(f(make_slice(r)));
  auto A = make_slice(r);
  using ipair = std::pair<long,long>;
  size_t n = A.size();

  if (n == 0) {
    if constexpr (std::is_same_v<f_return_type, void>) return;
    else return sequence<f_return_type>();
  }

  auto is_start = [&] (size_t i) {
    return ((i == 0) || is_space(A[i-1])) && (i != n) && !(is_space(A[i]));};
  auto is_end = [&] (size_t i) {
    return  ((i == n) || (is_space(A[i]))) && (i != 0) && !is_space(A[i-1]);};
  // associative combining function
  // first = # of starts, second = index of last start
  auto g = [] (ipair a, ipair b) { 
    return (b.first == 0) ? a : ipair(a.first+b.first,b.second);};

  auto in = delayed_tabulate(n+1, [&] (size_t i) -> ipair {
      return is_start(i) ? ipair(1,i) : ipair(0,0);});
  auto [offsets, sum] = block_delayed::scan(in, make_monoid(g, ipair(0,0)));

  auto z = block_delayed::zip(offsets, iota(n+1));

  auto start = r.begin();

  if constexpr (std::is_same_v<f_return_type, void>) 
    block_delayed::apply(z, [&] (auto x) {
	if (is_end(x.second)) 
	  f(make_slice(x.first.second+start, x.second+start));});
  else {
    auto result = sequence<f_return_type>::uninitialized(sum.first);
    block_delayed::apply(z, [&] (auto x) {
	if (is_end(x.second)) 
	  assign_uninitialized(result[x.first.first-1],
			       f(make_slice(start+x.first.second, start+x.second)));});
    return result;
  }
}

// Returns a sequence of tokens, each represented as a sequence of chars.
// The tokens are the longest contiguous subsequences of non space characters.
// where spaces are define by the unary predicate is_space. By default, is_space
// correponds to std::isspace, which is true for ' ', '\f', '\n', '\r'. '\t'. '\v'
template <PARLAY_RANGE_TYPE Range, typename UnaryPred = decltype(is_whitespace)>
sequence<sequence<char>> tokens(const Range& R, UnaryPred is_space = is_whitespace) {
  if (parlay::size(R) < 2000)
    return map_tokens_old(R, [] (auto x) { return to_sequence(x); }, is_space);
  return map_tokens(R, [] (auto x) { return to_sequence(x); }, is_space);
}

// Partitions R into contiguous subsequences, by marking the last
// element of each subsequence with a true in flags.  There is an
// implied flag at the end.  Returns a nested sequence whose sum of
// lengths is equal to the original length.  If the last position is
// marked as true, then there will be an empty subsequence at the end.
// The length of the result is therefore always one more than the
// number of true flags.
template <PARLAY_RANGE_TYPE Range, PARLAY_RANGE_TYPE BoolRange>
auto split_at(const Range& R, const BoolRange& flags) {
  static_assert(std::is_convertible_v<range_value_type_t<BoolRange>, bool>);
  return map_split_at(R, flags, [] (auto x) {return to_sequence(x);});
}

// Like split_at, but applies the given function f to each of the
// contiguous subsequences of R delimited by positions i such that
// flags[i] is (or converts to) true.
template <PARLAY_RANGE_TYPE Range, PARLAY_RANGE_TYPE BoolRange, typename UnaryOp>
auto map_split_at(const Range& R, const BoolRange& flags, UnaryOp f) {
  static_assert(std::is_convertible_v<range_value_type_t<BoolRange>, bool>);
  
  auto S = make_slice(R);
  auto Flags = make_slice(flags);
  size_t n = S.size();
  assert(Flags.size() == n);

  sequence<size_t> Locations = pack_index<size_t>(Flags);
  size_t m = Locations.size();

  return tabulate(m + 1, [&] (size_t i) {
    size_t start = (i==0) ? 0 : Locations[i-1] + 1;
    size_t end = (i==m) ? n : Locations[i] + 1;
    return f(S.cut(start, end)); });
}

/* -------------------- Other Utilities -------------------- */

template <PARLAY_RANGE_TYPE R, class Compare>
auto remove_duplicates_ordered (const R& s, Compare less) {
  using T = range_value_type_t<R>;
  return unique(stable_sort(s, less), [&] (T a, T b) {
      return !less(a,b) && !less(b,a);});
}

// returns sequence with elementof same type as the first argument
template <PARLAY_RANGE_TYPE R1, PARLAY_RANGE_TYPE R2>
auto append (const R1& s1, const R2& s2) {
  using T = range_value_type_t<R1>;
  size_t n1 = s1.size();
  return tabulate(n1 + s2.size(), [&] (size_t i) -> T {
      return (i < n1) ? s1[i] : s2[i-n1];});
}

}  // namespace parlay

#include "internal/collect_reduce.h"
#include "internal/group_by.h"

#endif  // PARLAY_PRIMITIVES_H_<|MERGE_RESOLUTION|>--- conflicted
+++ resolved
@@ -37,15 +37,7 @@
 
 // Return a sequence consisting of the elements
 //   f(r[0]), f(r[1]), ..., f(r[n-1])
-<<<<<<< HEAD
-template<PARLAY_RANGE_TYPE R, typename UnaryOp>
-auto map(R&& r, UnaryOp&& f, size_t granularity=0) {
-  return tabulate(parlay::size(r), [&f, it = std::begin(r)](size_t i) {
-      return f(it[i]); }, granularity);
-}
-=======
 using internal::map;
->>>>>>> 01964d41
 
 // Return a delayed sequence consisting of the elements
 //   f(0), f(1), ... f(n)
@@ -61,24 +53,8 @@
 // ownership of it by moving it. If r is a reference,
 // the delayed sequence will hold a reference to it, so
 // r must remain alive as long as the delayed sequence.
-<<<<<<< HEAD
-// template<PARLAY_RANGE_TYPE R, typename UnaryOp>
-template<PARLAY_RANGE_TYPE R, typename UnaryOp>
-auto delayed_map(R&& r, UnaryOp&& f) {
-  size_t n = parlay::size(r);
-  return delayed_tabulate(n, [ r = std::forward<R>(r), f = std::forward<UnaryOp>(f) ]
-       (size_t i) { return f(std::begin(r)[i]); });
-}
-
-template<PARLAY_RANGE_TYPE R, typename UnaryOp>
-auto delayed_map(R &r, UnaryOp&& f) {
-  size_t n = parlay::size(r);
-  return delayed_tabulate(n, [ri = std::begin(r), f = std::forward<UnaryOp>(f) ]
-       (size_t i) { return f(ri[i]); });
-}
-=======
 using internal::delayed_map;
->>>>>>> 01964d41
+
 
 /* -------------------- Copying -------------------- */
 
@@ -774,23 +750,12 @@
       return sequence<f_return_type>();
     }
   }
-
-<<<<<<< HEAD
-  // auto Flags = tabulate(n+1, [&] (size_t i) {
-  //     return ((i==0) ? !is_space(S[0]) :
-  // 	      (i==n) ? !is_space(S[n-1]) :
-  // 	      is_space(S[i-1]) != is_space(S[i]));});
-  //t.next("flags");
   
   //sequence<long> Locations = pack_index<long>(Flags);
   sequence<long> Locations = block_delayed::filter(iota<long>(n+1), [&] (size_t i) {
       return ((i==0) ? !is_space(S[0]) :
 	      (i==n) ? !is_space(S[n-1]) :
 	      is_space(S[i-1]) != is_space(S[i]));});
-  //t.next("pack index");
-=======
-  sequence<long> Locations = internal::pack_index<long>(Flags);
->>>>>>> 01964d41
   
   // If f does not return anything, just apply f
   // to each token and don't return anything
@@ -804,7 +769,6 @@
   else {
     auto x = tabulate(Locations.size()/2, [&] (size_t i) {
       return f(S.cut(Locations[2*i], Locations[2*i+1]));});
-    //t.next("final");
     return x;
   }
 }
